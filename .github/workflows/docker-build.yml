--- conflicted
+++ resolved
@@ -84,13 +84,9 @@
           - name: textarena-env
             dockerfile: envs/textarena_env/server/Dockerfile
           - name: browsergym-env
-<<<<<<< HEAD
             dockerfile: envs/browsergym_env/server/Dockerfile
-=======
-            dockerfile: src/envs/browsergym_env/server/Dockerfile
           - name: snake-env
-            dockerfile: src/envs/snake_env/server/Dockerfile
->>>>>>> 4ab3484a
+            dockerfile: envs/snake_env/server/Dockerfile
 
     steps:
       - name: Checkout code
