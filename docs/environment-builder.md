# Building Your Own Environment with OpenEnv

This guide walks you through creating a custom environment using the `OpenEnv` framework and the `openenv` CLI. 

The CLI handles scaffolding, builds, validation, and deployment so you can stay focused on environment logic.

## Overview

A typical workflow looks like:

1. Scaffold a new environment with `openenv init`.
2. Customize your models, environment logic, and FastAPI server.
3. Implement a typed `EnvClient` (WebSocket-based for persistent sessions).
4. Configure dependencies and the Dockerfile once.
5. Use the CLI (`openenv build`, `openenv validate`, `openenv push`) to package and share your work.

!!! note
    These integrations are handled automatically by the `openenv` CLI when you run `openenv init`. 

### Prerequisites

- Python 3.11+ and [`uv`](https://github.com/astral-sh/uv) for dependency locking
- Docker Desktop / Docker Engine
- The OpenEnv library installed: `pip install https://github.com/meta-pytorch/OpenEnv.git`

## Step-by-Step Guide

Let's walk through the process of building a custom environment with OpenEnv.

### 1. Scaffold with `openenv init`

```bash
# Run from anywhere – defaults to current directory
openenv init my_env

# Optionally choose an output directory
openenv init my_env --output-dir /Users/you/envs
```

The command creates a fully-typed template with `openenv.yaml`, `pyproject.toml`, `uv.lock`, Docker assets, and stub implementations. If you're working inside this repo, move the generated folder under `envs/`. 

Typical layout:

```
my_env/
├── __init__.py
├── README.md
├── client.py
├── models.py
├── openenv.yaml
├── pyproject.toml
├── uv.lock
└── server/
    ├── __init__.py
    ├── app.py
    ├── my_environment.py
    ├── requirements.txt
    └── Dockerfile
```

Python classes are generated for the action, observation, environment, and client. For example, you will find `MyEnvironment`, `MyAction`, `MyObservation`, and `MyEnv` (client) in the `my_env` directory based on the name you provided. The environment uses the core `State` class from `openenv.core.env_server.types`.

### 2. Define Models

Edit `models.py` to describe your action and observation using Pydantic:

```python
# models.py
from pydantic import Field
from openenv.core.env_server.types import Action, Observation

class MyAction(Action):
    """Your custom action."""
    command: str = Field(..., description="Command to execute")
    parameters: dict = Field(default_factory=dict, description="Command parameters")

class MyObservation(Observation):
    """Your custom observation."""
    result: str = Field(..., description="Result of the action")
    success: bool = Field(..., description="Whether the action succeeded")
```

### 3. Implement Environment Logic

Customize `server/my_environment.py` by extending `Environment`:

```python
# server/my_environment.py
from uuid import uuid4
from openenv.core.env_server.interfaces import Environment
from openenv.core.env_server.types import State
from models import MyAction, MyObservation

class MyEnvironment(Environment):
    def __init__(self):
        self._state = State(episode_id=str(uuid4()), step_count=0)

    def reset(self) -> MyObservation:
        self._state = State(episode_id=str(uuid4()), step_count=0)
        return MyObservation(result="Ready", success=True, done=False, reward=0.0)

    def step(self, action: MyAction) -> MyObservation:
        # Implement your logic here
        self._state.step_count += 1
        result = self._execute_command(action.command)
        return MyObservation(result=result, success=True, done=False, reward=1.0)

    @property
    def state(self) -> State:
        return self._state
```

### 4. Create the FastAPI Server

<<<<<<< HEAD
`server/app.py` should expose the environment through `create_app`.

**Important:** You must pass a class or factory function (not an instance) to enable WebSocket-based concurrent sessions:

```python
# server/app.py
from openenv.core.env_server import create_app
from ..models import MyAction, MyObservation
from .my_environment import MyEnvironment

# Pass the class (factory) - each WebSocket session gets its own instance
app = create_app(MyEnvironment, MyAction, MyObservation, env_name="my_env")
```

For environments with constructor arguments, create a factory function:

```python
# server/app.py
import os
from openenv.core.env_server import create_app
from ..models import MyAction, MyObservation
from .my_environment import MyEnvironment

# Read config from environment variables
api_key = os.getenv("MY_API_KEY")
timeout = int(os.getenv("MY_TIMEOUT", "30"))

def create_my_environment():
    """Factory function that creates MyEnvironment with config."""
    return MyEnvironment(api_key=api_key, timeout=timeout)

# Pass the factory function
app = create_app(create_my_environment, MyAction, MyObservation, env_name="my_env")
=======
`server/app.py` should expose the environment through `create_app`:

```python
# server/app.py
from openenv.core.env_server.http_server import create_app
from my_env.models import MyAction, MyObservation
from .my_environment import MyEnvironment

env = MyEnvironment()
app = create_app(env, MyAction, MyObservation, env_name="my_env")
>>>>>>> 360f878d
```

### 5. Implement the Client

`client.py` extends `EnvClient` so users can interact with your server via WebSocket for persistent sessions:

```python
# client.py
<<<<<<< HEAD
from openenv.core.env_client import EnvClient
from openenv.core.client_types import StepResult
from .models import MyAction, MyObservation, MyState
=======
from openenv.core.http_env_client import HTTPEnvClient
from openenv.core.client_types import StepResult
from openenv.core.env_server.types import State
from .models import MyAction, MyObservation
>>>>>>> 360f878d

class MyEnv(EnvClient[MyAction, MyObservation, MyState]):
    def _step_payload(self, action: MyAction) -> dict:
        return {"command": action.command, "parameters": action.parameters}

    def _parse_result(self, payload: dict) -> StepResult[MyObservation]:
        obs_data = payload.get("observation", {})
        obs = MyObservation(
            result=obs_data.get("result", ""),
            success=obs_data.get("success", False),
            done=payload.get("done", False),
            reward=payload.get("reward"),
        )
        return StepResult(
            observation=obs,
            reward=payload.get("reward"),
            done=payload.get("done", False),
        )

    def _parse_state(self, payload: dict) -> State:
        return State(
            episode_id=payload.get("episode_id"),
            step_count=payload.get("step_count", 0),
        )
```

The `EnvClient` maintains a persistent WebSocket connection to the server, enabling efficient multi-step interactions with lower latency compared to HTTP. Each client instance gets its own dedicated environment session on the server.

### 6. Configure Dependencies & Dockerfile

The CLI template ships with `pyproject.toml` and `server/Dockerfile`. You should manage your python dependencies with `uv` or `pip` in the `pyproject.toml` file. Other dependencies should be installed in the Dockerfile.

Keep building from the `openenv-base` image so shared tooling stays available:

<details>
<summary>Dockerfile</summary>

```dockerfile
# Copyright (c) Meta Platforms, Inc. and affiliates.
# All rights reserved.
#
# This source code is licensed under the BSD-style license found in the
# LICENSE file in the root directory of this source tree.

# Multi-stage build using openenv-base
# This Dockerfile is flexible and works for both:
# - In-repo environments (with local src/core)
# - Standalone environments (with openenv from pip)
# The build script (openenv build) handles context detection and sets appropriate build args.

ARG BASE_IMAGE=openenv-base:latest
FROM ${BASE_IMAGE} AS builder

WORKDIR /app

# Build argument to control whether we're building standalone or in-repo
ARG BUILD_MODE=in-repo
ARG ENV_NAME=__ENV_NAME__

# Copy environment code (always at root of build context)
COPY . /app/env

# For in-repo builds, openenv is already in the pyproject.toml dependencies
# For standalone builds, openenv will be installed from pip via pyproject.toml
WORKDIR /app/env

# Install dependencies using uv sync
# If uv.lock exists, use it; otherwise resolve on the fly
RUN --mount=type=cache,target=/root/.cache/uv \
    if [ -f uv.lock ]; then \
        uv sync --frozen --no-install-project --no-editable; \
    else \
        uv sync --no-install-project --no-editable; \
    fi

RUN --mount=type=cache,target=/root/.cache/uv \
    if [ -f uv.lock ]; then \
        uv sync --frozen --no-editable; \
    else \
        uv sync --no-editable; \
    fi

# Final runtime stage
FROM ${BASE_IMAGE}

WORKDIR /app

# Copy the virtual environment from builder
COPY --from=builder /app/env/.venv /app/.venv

# Copy the environment code
COPY --from=builder /app/env /app/env

# Set PATH to use the virtual environment
ENV PATH="/app/.venv/bin:$PATH"

# Set PYTHONPATH so imports work correctly
ENV PYTHONPATH="/app/env:$PYTHONPATH"

# Health check
HEALTHCHECK --interval=30s --timeout=3s --start-period=5s --retries=3 \
    CMD curl -f http://localhost:8000/health || exit 1

# Run the FastAPI server
# The module path is constructed to work with the /app/env structure
CMD ["sh", "-c", "cd /app/env && uvicorn server.app:app --host 0.0.0.0 --port 8000"]

```

</details>

If you introduced extra dependencies in the Dockerfile, you should install them in the Dockerfile before removing temp files.

### 7. Build & Validate with the CLI

From the environment directory:

```bash
cd envs/my_env
openenv build          # Builds Docker image (auto-detects context)
openenv validate --verbose
```

`openenv build` understands both standalone environments and in-repo ones. Useful flags:

- `--tag/-t`: override the default `openenv-<env_name>` tag
- `--build-arg KEY=VALUE`: pass multiple Docker build arguments
- `--dockerfile` / `--context`: custom locations when experimenting
- `--no-cache`: force fresh dependency installs

`openenv validate` checks for required files, ensures the Dockerfile/server entrypoints function, and lists supported deployment modes. The command exits non-zero if issues are found so you can wire it into CI.

### 8. Push & Share with `openenv push`

Once validation passes, the CLI can deploy directly to Hugging Face Spaces or any registry:

```bash
# Push to HF Spaces (auto enables web UI and prompts for login if needed)
openenv push

# Push to a specific repo or namespace
openenv push --repo-id my-org/my-env

# Push to Docker/ghcr (interface disabled by default)
openenv push --registry ghcr.io/my-org --tag my-env:latest

# Customize image base or visibility
openenv push --base-image ghcr.io/meta-pytorch/openenv-base:latest --private
```

Key options:

- `--directory`: path to the environment (defaults to `cwd`)
- `--repo-id`: explicit Hugging Face space name
- `--registry`: push to Docker Hub, GHCR, etc.
- `--interface/--no-interface`: toggle the optional web UI
- `--base-image`: override the Dockerfile `FROM`
- `--private`: mark the space as private

The command validates your `openenv.yaml`, injects Hugging Face frontmatter when needed, and uploads the prepared bundle.

### 9. Automate Builds (optional)

To trigger Docker builds on every push to `main`, add your environment to the matrix in `.github/workflows/docker-build.yml`:

```yaml
strategy:
  matrix:
    image:
      - name: echo-env
        dockerfile: envs/echo_env/server/Dockerfile
      - name: chat-env
        dockerfile: envs/chat_env/server/Dockerfile
      - name: coding-env
        dockerfile: envs/coding_env/server/Dockerfile
      - name: my-env  # Add your environment here
        dockerfile: envs/my_env/server/Dockerfile
```

### Use Your Environment

For an end-to-end example of using your environment, see the [Quick Start](quickstart.md) guide. Here is a simple example of using your environment:

```python
from envs.my_env import MyAction, MyEnv

# Create environment from Docker image
client = MyEnv.from_docker_image("my-env:latest")
# Or, connect to the remote space on Hugging Face
client = MyEnv.from_hub("my-org/my-env")
# Or, connect to the local server
client = MyEnv(base_url="http://localhost:8000")

# Use context manager for automatic cleanup (recommended)
with client:
    # Reset
    result = client.reset()
    print(result.observation.result)  # "Ready"

    # Execute actions
    result = client.step(MyAction(command="test", parameters={}))
    print(result.observation.result)
    print(result.observation.success)

    # Get state
    state = client.state()
    print(state.episode_id)
    print(state.step_count)

# Or manually manage the connection
try:
    client = MyEnv(base_url="http://localhost:8000")
    result = client.reset()
    result = client.step(MyAction(command="test", parameters={}))
finally:
    client.close()
```

## Nice work! You've now built and used your own OpenEnv environment.

Your next steps are to:

- [Try out the end-to-end tutorial](https://colab.research.google.com/github/meta-pytorch/OpenEnv/blob/main/examples/OpenEnv_Tutorial.ipynb)<|MERGE_RESOLUTION|>--- conflicted
+++ resolved
@@ -112,7 +112,6 @@
 
 ### 4. Create the FastAPI Server
 
-<<<<<<< HEAD
 `server/app.py` should expose the environment through `create_app`.
 
 **Important:** You must pass a class or factory function (not an instance) to enable WebSocket-based concurrent sessions:
@@ -146,18 +145,6 @@
 
 # Pass the factory function
 app = create_app(create_my_environment, MyAction, MyObservation, env_name="my_env")
-=======
-`server/app.py` should expose the environment through `create_app`:
-
-```python
-# server/app.py
-from openenv.core.env_server.http_server import create_app
-from my_env.models import MyAction, MyObservation
-from .my_environment import MyEnvironment
-
-env = MyEnvironment()
-app = create_app(env, MyAction, MyObservation, env_name="my_env")
->>>>>>> 360f878d
 ```
 
 ### 5. Implement the Client
@@ -166,16 +153,9 @@
 
 ```python
 # client.py
-<<<<<<< HEAD
 from openenv.core.env_client import EnvClient
 from openenv.core.client_types import StepResult
 from .models import MyAction, MyObservation, MyState
-=======
-from openenv.core.http_env_client import HTTPEnvClient
-from openenv.core.client_types import StepResult
-from openenv.core.env_server.types import State
-from .models import MyAction, MyObservation
->>>>>>> 360f878d
 
 class MyEnv(EnvClient[MyAction, MyObservation, MyState]):
     def _step_payload(self, action: MyAction) -> dict:
