--- conflicted
+++ resolved
@@ -21,12 +21,9 @@
     "rich>=13.0.0",
     "pyyaml>=6.0",
     "huggingface_hub>=0.20.0",
-<<<<<<< HEAD
     "openai>=2.7.2"
-=======
     "tomli>=2.3.0",
     "tomli-w>=1.2.0",
->>>>>>> d31994b3
 ]
 
 [project.scripts]
