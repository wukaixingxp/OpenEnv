--- conflicted
+++ resolved
@@ -355,13 +355,7 @@
 
 ### Frequently Asked Questions
 
-<<<<<<< HEAD
-```python
-from openenv.core.env_server import Environment, Observation
-from mcp_client import MCPClient
-=======
 ### FAQ 001\. How do we handle progressive disclosure with 100+ tools?
->>>>>>> 4ab3484a
 
 Progressive disclosure (showing a subset of tool schemas to save context) is handled at the **MCP protocol layer**, not by OpenEnv. MCP servers can implement progressive disclosure patterns, and MCP clients can provide `get_tool_schema()` meta-tools for on-demand schema loading.
 
@@ -374,14 +368,7 @@
 
 ### FAQ 002\. Wait, so every action is a “tool” now?\!
 
-<<<<<<< HEAD
-```python
-from openenv.core.env_server import Environment
-from openenv.core.tools import PyExecutor
-from mcp_client import MCPClient, MCPToolRegistry, filter_imports
-=======
 Yes. So, if e.g. you are playing a game of chess, moving pieces becomes a “tool” of sorts. Ultimately what MCP considers a “tool” is simply a function, so as long as you had a function before, you are just a Python decorator away from migrating to this brand new world. What you get is worth it as models are primed to call MCP servers, so they benefit from this standardization as it’s much more in distribution. We propose a [way](#codeact-specific-performance-improvement-for-local-mcp-servers) to mitigate performance impact of this while on local MCP servers.
->>>>>>> 4ab3484a
 
 ### FAQ 003\. How many servers do you have?
 
@@ -518,8 +505,6 @@
 # obs.result = {"results": [...]}
 ```
 
-##### Environment Implementation
-
 ```py
 from mcp_client import MCPClient
 
