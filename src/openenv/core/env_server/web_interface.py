# Copyright (c) Meta Platforms, Inc. and affiliates.
# All rights reserved.
#
# This source code is licensed under the BSD-style license found in the
# LICENSE file in the root directory of this source tree.

"""
Web interface for OpenEnv environments.

This module provides a web-based interface for interacting with OpenEnv environments,
including a two-pane layout for HumanAgent interaction and state observation.
"""

from __future__ import annotations

import asyncio
import json
from concurrent.futures import ThreadPoolExecutor
from datetime import datetime
from typing import Any, Dict, List, Optional, Type

from fastapi import FastAPI, WebSocket, WebSocketDisconnect
from fastapi.responses import HTMLResponse
from pydantic import BaseModel, ConfigDict, Field

from .interfaces import Environment
from .serialization import deserialize_action_with_preprocessing, serialize_observation
from .types import Action, EnvironmentMetadata, Observation, State


def load_environment_metadata(
    env: Environment, env_name: Optional[str] = None
) -> EnvironmentMetadata:
    """
    Load environment metadata including README content.

    Args:
<<<<<<< HEAD
        env: The environment instance or class (factory)
=======
        env: The environment instance, class, or factory function.
             - If a class: used as a factory, won't call instance methods
             - If a function: used as a factory, won't call instance methods
             - If an instance: may call get_metadata() if available
>>>>>>> 083c16a7
        env_name: Optional environment name for README file lookup

    Returns:
        EnvironmentMetadata with loaded information
    """
<<<<<<< HEAD
    # Check if env is a class (factory) or an instance
    is_class = isinstance(env, type)

    # Try to get metadata from environment if it has a method for it
    # Only call get_metadata on instances, not classes
    if not is_class and hasattr(env, "get_metadata"):
        return env.get_metadata()

    # Get the class name for default metadata
    if is_class:
        class_name = env.__name__
    else:
=======
    import inspect

    # Determine what type of env we received:
    # 1. A class (used as factory) - e.g., PythonCodeActEnv
    # 2. A function (factory function) - e.g., create_chat_environment
    # 3. An actual instance - e.g., SnakeEnvironment()
    is_class = inspect.isclass(env)
    is_function = inspect.isfunction(env) or inspect.ismethod(env)
    is_factory = is_class or is_function

    # Try to get metadata from environment if it's an instance with get_metadata
    if not is_factory and hasattr(env, "get_metadata"):
        return env.get_metadata()

    # Determine the class name for default metadata
    if is_class:
        # env is the class itself
        class_name = env.__name__
    elif is_function:
        # env is a factory function - use its name or derive from env_name
        class_name = env_name or env.__name__
    else:
        # env is an instance
>>>>>>> 083c16a7
        class_name = env.__class__.__name__

    # Default metadata
    metadata = EnvironmentMetadata(
        name=env_name or class_name,
        description=f"{class_name} environment",
        version="1.0.0",
    )

    # Try to load README from file system
    readme_content = _load_readme_from_filesystem(env_name)
    if readme_content:
        metadata.readme_content = readme_content

    return metadata


def _load_readme_from_filesystem(env_name: Optional[str]) -> Optional[str]:
    """
    Load README content from the filesystem.

    Tries multiple locations:
    1. Container filesystem: /app/README.md
    2. Local development: src/envs/{env_name}/README.md
    3. Environment variable: ENV_README_PATH
    """
    import os
    from pathlib import Path

    # Try container filesystem first
    container_readme = Path("/app/README.md")
    if container_readme.exists():
        try:
            return container_readme.read_text(encoding="utf-8")
        except Exception:
            pass

    # Try environment variable path
    custom_path = os.environ.get("ENV_README_PATH")
    if custom_path and Path(custom_path).exists():
        try:
            return Path(custom_path).read_text(encoding="utf-8")
        except Exception:
            pass

    # Try local development path
    if env_name:
        local_readme = Path(f"src/envs/{env_name}/README.md")
        if local_readme.exists():
            try:
                return local_readme.read_text(encoding="utf-8")
            except Exception:
                pass

    return None


class ActionLog(BaseModel):
    """Log entry for an action taken."""

    model_config = ConfigDict(extra="forbid", validate_assignment=True)

    timestamp: str = Field(description="Timestamp when action was taken")
    action: Dict[str, Any] = Field(description="Action that was taken")
    observation: Dict[str, Any] = Field(description="Observation returned from action")
    reward: Optional[float] = Field(
        default=None, description="Reward received from action"
    )
    done: bool = Field(description="Whether the episode is done after this action")
    step_count: int = Field(description="Step count when this action was taken")


class EpisodeState(BaseModel):
    """Current episode state for the web interface."""

    model_config = ConfigDict(extra="forbid", validate_assignment=True)

    episode_id: Optional[str] = Field(default=None, description="Current episode ID")
    step_count: int = Field(description="Current step count in episode")
    current_observation: Optional[Dict[str, Any]] = Field(
        default=None, description="Current observation"
    )
    action_logs: List[ActionLog] = Field(
        default_factory=list, description="List of action logs"
    )
    is_reset: bool = Field(
        default=True, description="Whether the episode has been reset"
    )


class WebInterfaceManager:
    """Manages the web interface for an environment."""

    def __init__(
        self,
        env: Environment,
        action_cls: Type[Action],
        observation_cls: Type[Observation],
        metadata: Optional[EnvironmentMetadata] = None,
    ):
        self.env = env
        self.action_cls = action_cls
        self.observation_cls = observation_cls
        self.metadata = metadata or EnvironmentMetadata(
            name=env.__class__.__name__,
            description=f"{env.__class__.__name__} environment",
        )
        self.episode_state = EpisodeState(
            episode_id=None,
            step_count=0,
            current_observation=None,
            action_logs=[],
        )
        self.connected_clients: List[WebSocket] = []
        # Thread pool for running sync code (e.g., Playwright sync API) in async context
        self._executor = ThreadPoolExecutor(max_workers=1)

    async def _run_sync_in_thread_pool(self, func, *args, **kwargs):
        """Run a synchronous function in the thread pool executor.

        This is needed for environments using sync libraries (e.g., Playwright sync API)
        that cannot be called directly from an async context.
        """
        loop = asyncio.get_event_loop()
        return await loop.run_in_executor(self._executor, lambda: func(*args, **kwargs))

    async def connect_websocket(self, websocket: WebSocket):
        """Connect a new WebSocket client."""
        await websocket.accept()
        self.connected_clients.append(websocket)

        # Send current state to the new client
        await self._send_state_update()

    async def disconnect_websocket(self, websocket: WebSocket):
        """Disconnect a WebSocket client."""
        if websocket in self.connected_clients:
            self.connected_clients.remove(websocket)

    async def _send_state_update(self):
        """Send current state to all connected clients."""
        if not self.connected_clients:
            return

        state_data = {
            "type": "state_update",
            "episode_state": self.episode_state.model_dump(),
        }

        # Send to all connected clients
        disconnected_clients = []
        for client in self.connected_clients:
            try:
                await client.send_text(json.dumps(state_data))
            except Exception:
                disconnected_clients.append(client)

        # Remove disconnected clients
        for client in disconnected_clients:
            self.connected_clients.remove(client)

    async def reset_environment(self) -> Dict[str, Any]:
        """Reset the environment and update state."""
        # Run sync reset in thread pool to avoid blocking event loop
        # and to support environments using sync libraries (e.g., Playwright)
        observation: Observation = await self._run_sync_in_thread_pool(self.env.reset)
        state: State = self.env.state

        # Serialize observation once using shared utility
        serialized = serialize_observation(observation)

        # Update episode state
        self.episode_state.episode_id = state.episode_id
        self.episode_state.step_count = 0
        self.episode_state.current_observation = serialized["observation"]
        self.episode_state.action_logs = []
        self.episode_state.is_reset = True

        # Send state update
        await self._send_state_update()

        return serialized

    async def step_environment(self, action_data: Dict[str, Any]) -> Dict[str, Any]:
        """Execute a step in the environment and update state."""
        # Deserialize action with preprocessing for web interface special cases
        action: Action = deserialize_action_with_preprocessing(
            action_data, self.action_cls
        )

        # Run sync step in thread pool to avoid blocking event loop
        # and to support environments using sync libraries (e.g., Playwright)
        observation: Observation = await self._run_sync_in_thread_pool(
            self.env.step, action
        )
        state: State = self.env.state

        # Serialize observation once using shared utility
        serialized = serialize_observation(observation)

        # Create action log
        action_log = ActionLog(
            timestamp=datetime.now().isoformat(),
            action=action.model_dump(exclude={"metadata"}),
            observation=serialized["observation"],
            reward=observation.reward,
            done=observation.done,
            step_count=state.step_count,
        )

        # Update episode state
        self.episode_state.episode_id = state.episode_id
        self.episode_state.step_count = state.step_count
        self.episode_state.current_observation = serialized["observation"]
        self.episode_state.action_logs.append(action_log)
        self.episode_state.is_reset = False

        # Send state update
        await self._send_state_update()

        return serialized

    def get_state(self) -> Dict[str, Any]:
        """Get current environment state."""
        state: State = self.env.state
        return state.model_dump()


def create_web_interface_app(
    env: Environment,
    action_cls: Type[Action],
    observation_cls: Type[Observation],
    env_name: Optional[str] = None,
    max_concurrent_envs: Optional[int] = None,
<<<<<<< HEAD
    concurrency_config: Optional["ConcurrencyConfig"] = None,
=======
    concurrency_config: Optional[Any] = None,
>>>>>>> 083c16a7
) -> FastAPI:
    """
    Create a FastAPI application with web interface for the given environment.

    Args:
        env: The Environment instance to serve
        action_cls: The Action subclass this environment expects
        observation_cls: The Observation subclass this environment returns
        env_name: Optional environment name for README loading
<<<<<<< HEAD
        max_concurrent_envs: Maximum concurrent WebSocket sessions (passed to create_fastapi_app)
        concurrency_config: Optional ConcurrencyConfig for advanced settings (passed to create_fastapi_app)
=======
        max_concurrent_envs: Maximum concurrent WebSocket sessions
        concurrency_config: Optional ConcurrencyConfig for advanced concurrency settings
>>>>>>> 083c16a7

    Returns:
        FastAPI application instance with web interface
    """
    from .http_server import create_fastapi_app, ConcurrencyConfig

    # Create the base environment app
<<<<<<< HEAD
    app = create_fastapi_app(env, action_cls, observation_cls, max_concurrent_envs, concurrency_config)
=======
    app = create_fastapi_app(
        env, action_cls, observation_cls, max_concurrent_envs, concurrency_config
    )
>>>>>>> 083c16a7

    # Load environment metadata
    metadata = load_environment_metadata(env, env_name)

    # Create web interface manager
    web_manager = WebInterfaceManager(env, action_cls, observation_cls, metadata)

    # Add web interface routes
    @app.get("/web", response_class=HTMLResponse)
    async def web_interface():
        """Serve the web interface."""
        return get_web_interface_html(action_cls, web_manager.metadata)

    @app.get("/web/metadata")
    async def web_metadata():
        """Get environment metadata."""
        return web_manager.metadata.model_dump()

    @app.websocket("/ws/ui")
    async def websocket_ui_endpoint(websocket: WebSocket):
        """WebSocket endpoint for web UI real-time updates.

        Note: Uses /ws/ui to avoid conflict with /ws in http_server.py
        which is used for concurrent environment sessions.
        """
        await web_manager.connect_websocket(websocket)
        try:
            while True:
                # Keep connection alive
                await websocket.receive_text()
        except WebSocketDisconnect:
            await web_manager.disconnect_websocket(websocket)

    @app.post("/web/reset")
    async def web_reset():
        """Reset endpoint for web interface."""
        return await web_manager.reset_environment()

    @app.post("/web/step")
    async def web_step(request: Dict[str, Any]):
        """Step endpoint for web interface."""
        # Check if this is a message-based request (chat environment)
        if "message" in request:
            message = request["message"]
            # Convert message to action using the environment's message_to_action method
            action = web_manager.env.message_to_action(message)
            action_data = {"tokens": action.tokens.tolist()}
        else:
            action_data = request.get("action", {})

        return await web_manager.step_environment(action_data)

    @app.get("/web/state")
    async def web_state():
        """State endpoint for web interface."""
        return web_manager.get_state()

    return app


def get_web_interface_html(
    action_cls: Type[Action], metadata: Optional[EnvironmentMetadata] = None
) -> str:
    """Generate the HTML for the web interface."""

    # Check if this is a chat environment by looking for tokens field
    is_chat_env = False
    if hasattr(action_cls, "model_fields"):
        for field_name, field_info in action_cls.model_fields.items():
            if (
                field_name == "tokens"
                and hasattr(field_info.annotation, "__name__")
                and "Tensor" in field_info.annotation.__name__
            ):
                is_chat_env = True
                break

    # Get action fields for dynamic form generation with enhanced metadata
    action_fields = _extract_action_fields(action_cls)

    return f"""
<!DOCTYPE html>
<html lang="en">
<head>
    <meta charset="UTF-8">
    <meta name="viewport" content="width=device-width, initial-scale=1.0">
    <title>OpenEnv Web Interface</title>
    <style>
        * {{
            margin: 0;
            padding: 0;
            box-sizing: border-box;
        }}

        body {{
            font-family: -apple-system, BlinkMacSystemFont, 'Segoe UI', Roboto, sans-serif;
            background-color: #f5f5f5;
            height: 100vh;
            overflow: hidden;
        }}

        .container {{
            display: flex;
            height: 100vh;
        }}

        .left-pane {{
            width: 50%;
            background: white;
            border-right: 1px solid #e0e0e0;
            display: flex;
            flex-direction: column;
        }}

        .right-pane {{
            width: 50%;
            background: #fafafa;
            display: flex;
            flex-direction: column;
        }}

        .pane-header {{
            padding: 20px;
            border-bottom: 1px solid #e0e0e0;
            background: #f8f9fa;
            font-weight: 600;
            font-size: 16px;
        }}

        .pane-content {{
            flex: 1;
            padding: 20px;
            overflow-y: auto;
        }}

        .action-form {{
            background: white;
            border: 1px solid #e0e0e0;
            border-radius: 8px;
            padding: 20px;
            margin-bottom: 20px;
        }}

        .form-group {{
            margin-bottom: 15px;
        }}

        .form-group label {{
            display: block;
            margin-bottom: 5px;
            font-weight: 500;
            color: #333;
        }}

        .form-group input, .form-group textarea {{
            width: 100%;
            padding: 8px 12px;
            border: 1px solid #ddd;
            border-radius: 4px;
            font-size: 14px;
        }}

        .form-group input:focus, .form-group textarea:focus {{
            outline: none;
            border-color: #007bff;
            box-shadow: 0 0 0 2px rgba(0, 123, 255, 0.25);
        }}

        .btn {{
            background: #007bff;
            color: white;
            border: none;
            padding: 10px 20px;
            border-radius: 4px;
            cursor: pointer;
            font-size: 14px;
            margin-right: 10px;
            margin-bottom: 10px;
        }}

        .btn:hover {{
            background: #0056b3;
        }}

        .btn:disabled {{
            background: #6c757d;
            cursor: not-allowed;
        }}

        .btn-secondary {{
            background: #6c757d;
        }}

        .btn-secondary:hover {{
            background: #545b62;
        }}

        .state-display {{
            background: white;
            border: 1px solid #e0e0e0;
            border-radius: 8px;
            padding: 15px;
            margin-bottom: 20px;
        }}

        .state-item {{
            margin-bottom: 8px;
        }}

        .state-label {{
            font-weight: 500;
            color: #666;
        }}

        .state-value {{
            color: #333;
            font-family: monospace;
        }}

        .logs-container {{
            background: white;
            border: 1px solid #e0e0e0;
            border-radius: 8px;
            padding: 15px;
            max-height: 400px;
            overflow-y: auto;
        }}

        .log-entry {{
            border-bottom: 1px solid #f0f0f0;
            padding: 10px 0;
        }}

        .log-entry:last-child {{
            border-bottom: none;
        }}

        .log-timestamp {{
            font-size: 12px;
            color: #666;
            margin-bottom: 5px;
        }}

        .log-action {{
            background: #e3f2fd;
            padding: 8px;
            border-radius: 4px;
            margin-bottom: 5px;
            font-family: monospace;
            font-size: 12px;
        }}

        .log-observation {{
            background: #f3e5f5;
            padding: 8px;
            border-radius: 4px;
            font-family: monospace;
            font-size: 12px;
        }}

        .log-reward {{
            font-weight: 600;
            color: #28a745;
        }}

        .log-done {{
            font-weight: 600;
            color: #dc3545;
        }}

        .status-indicator {{
            display: inline-block;
            width: 8px;
            height: 8px;
            border-radius: 50%;
            margin-right: 8px;
        }}

        .status-connected {{
            background: #28a745;
        }}

        .status-disconnected {{
            background: #dc3545;
        }}

        .json-display {{
            background: #f8f9fa;
            border: 1px solid #e9ecef;
            border-radius: 4px;
            padding: 10px;
            font-family: monospace;
            font-size: 12px;
            white-space: pre-wrap;
            max-height: 200px;
            overflow-y: auto;
        }}

        /* Chat Interface Styles */
        .chat-interface {{
            background: white;
            border: 1px solid #e0e0e0;
            border-radius: 8px;
            padding: 20px;
            margin-bottom: 20px;
        }}

        .chat-messages {{
            background: #f8f9fa;
            border: 1px solid #e0e0e0;
            border-radius: 8px;
            padding: 15px;
            margin-bottom: 15px;
            max-height: 400px;
            overflow-y: auto;
        }}

        .chat-message {{
            margin-bottom: 15px;
            padding: 10px;
            border-radius: 8px;
        }}

        .chat-message:last-child {{
            margin-bottom: 0;
        }}

        .chat-message.user {{
            background: #e3f2fd;
            margin-left: 20px;
        }}

        .chat-message.assistant {{
            background: #f3e5f5;
            margin-right: 20px;
        }}

        .chat-message.system {{
            background: #e8f5e8;
            font-style: italic;
        }}

        .message-role {{
            font-weight: 600;
            font-size: 12px;
            color: #666;
            margin-bottom: 5px;
        }}

        .message-content {{
            font-size: 14px;
            line-height: 1.4;
        }}

        .chat-input-container {{
            border-top: 1px solid #e0e0e0;
            padding-top: 15px;
        }}

        .role-selector {{
            margin-bottom: 10px;
        }}

        .role-selector label {{
            font-weight: 500;
            margin-right: 10px;
        }}

        .role-selector select {{
            padding: 5px 10px;
            border: 1px solid #ddd;
            border-radius: 4px;
        }}

        .message-input {{
            display: flex;
            gap: 10px;
            align-items: flex-end;
        }}

        .message-input textarea {{
            flex: 1;
            padding: 10px;
            border: 1px solid #ddd;
            border-radius: 4px;
            resize: vertical;
            font-family: inherit;
        }}

        .message-input textarea:focus {{
            outline: none;
            border-color: #007bff;
            box-shadow: 0 0 0 2px rgba(0, 123, 255, 0.25);
        }}

        /* Instructions Section Styles */
        .instructions-section {{
            background: white;
            border: 1px solid #e0e0e0;
            border-radius: 8px;
            padding: 20px;
            margin-bottom: 20px;
        }}

        .instructions-header {{
            display: flex;
            justify-content: space-between;
            align-items: center;
            margin-bottom: 15px;
        }}

        .instructions-title {{
            font-size: 18px;
            font-weight: 600;
            color: #333;
            margin: 0;
        }}

        .instructions-toggle {{
            background: #f8f9fa;
            border: 1px solid #dee2e6;
            border-radius: 4px;
            padding: 5px 10px;
            cursor: pointer;
            font-size: 12px;
            color: #6c757d;
        }}

        .instructions-toggle:hover {{
            background: #e9ecef;
        }}

        .instructions-content {{
            display: none;
            max-height: 400px;
            overflow-y: auto;
            border-top: 1px solid #e0e0e0;
            padding-top: 15px;
        }}

        .instructions-content.expanded {{
            display: block;
        }}

        .instructions-content h1,
        .instructions-content h2,
        .instructions-content h3 {{
            color: #333;
            margin-top: 20px;
            margin-bottom: 10px;
        }}

        .instructions-content h1 {{
            font-size: 24px;
            border-bottom: 2px solid #007bff;
            padding-bottom: 10px;
        }}

        .instructions-content h2 {{
            font-size: 20px;
        }}

        .instructions-content h3 {{
            font-size: 16px;
        }}

        .instructions-content p {{
            margin-bottom: 10px;
            line-height: 1.6;
        }}

        .instructions-content code {{
            background: #f8f9fa;
            padding: 2px 4px;
            border-radius: 3px;
            font-family: monospace;
            font-size: 14px;
        }}

        .instructions-content pre {{
            background: #f8f9fa;
            border: 1px solid #e9ecef;
            border-radius: 4px;
            padding: 15px;
            overflow-x: auto;
            margin: 10px 0;
        }}

        .instructions-content pre code {{
            background: none;
            padding: 0;
        }}

        .instructions-content ul,
        .instructions-content ol {{
            margin: 10px 0;
            padding-left: 20px;
        }}

        .instructions-content li {{
            margin-bottom: 5px;
        }}

        .instructions-content table {{
            border-collapse: collapse;
            width: 100%;
            margin: 15px 0;
        }}

        .instructions-content th,
        .instructions-content td {{
            border: 1px solid #dee2e6;
            padding: 8px 12px;
            text-align: left;
        }}

        .instructions-content th {{
            background: #f8f9fa;
            font-weight: 600;
        }}

        /* Enhanced Form Styles */
        .help-text {{
            display: block;
            margin-top: 5px;
            font-size: 12px;
            color: #6c757d;
            font-style: italic;
        }}

        .form-group label {{
            font-weight: 500;
            color: #333;
            margin-bottom: 5px;
        }}

        .form-group select {{
            width: 100%;
            padding: 8px 12px;
            border: 1px solid #ddd;
            border-radius: 4px;
            font-size: 14px;
            background-color: white;
        }}

        .form-group select:focus {{
            outline: none;
            border-color: #007bff;
            box-shadow: 0 0 0 2px rgba(0, 123, 255, 0.25);
        }}

        .form-group textarea {{
            width: 100%;
            padding: 8px 12px;
            border: 1px solid #ddd;
            border-radius: 4px;
            font-size: 14px;
            font-family: inherit;
            resize: vertical;
        }}

        .form-group textarea:focus {{
            outline: none;
            border-color: #007bff;
            box-shadow: 0 0 0 2px rgba(0, 123, 255, 0.25);
        }}

        .form-group input[type="number"] {{
            width: 100%;
            padding: 8px 12px;
            border: 1px solid #ddd;
            border-radius: 4px;
            font-size: 14px;
        }}

        .form-group input[type="number"]:focus {{
            outline: none;
            border-color: #007bff;
            box-shadow: 0 0 0 2px rgba(0, 123, 255, 0.25);
        }}

        .form-group input[type="text"]:focus {{
            outline: none;
            border-color: #007bff;
            box-shadow: 0 0 0 2px rgba(0, 123, 255, 0.25);
        }}

        .required-indicator {{
            color: #dc3545;
            font-weight: bold;
        }}

        .form-group .field-description {{
            font-size: 11px;
            color: #666;
            margin-top: 2px;
            font-style: italic;
        }}
    </style>
</head>
<body>
    <div class="container">
        <!-- Left Pane: HumanAgent Interface -->
        <div class="left-pane">
            <div class="pane-header">
                <span class="status-indicator status-disconnected" id="connection-status"></span>
                HumanAgent Interface
            </div>
            <div class="pane-content">
                <!-- Instructions Section -->
                {_generate_instructions_section(metadata)}

                <!-- Action Form or Chat Interface -->
                {_generate_action_interface(action_fields, is_chat_env)}

                <!-- Control Buttons -->
                <div style="margin-bottom: 20px;">
                    <button class="btn btn-secondary" id="reset-btn">Reset Environment</button>
                    <button class="btn btn-secondary" id="state-btn">Get State</button>
                </div>

                <!-- Current State Display -->
                <div class="state-display">
                    <h3>Current State</h3>
                    <div id="current-state">
                        <div class="state-item">
                            <span class="state-label">Status:</span>
                            <span class="state-value" id="env-status">Not initialized</span>
                        </div>
                        <div class="state-item">
                            <span class="state-label">Episode ID:</span>
                            <span class="state-value" id="episode-id">-</span>
                        </div>
                        <div class="state-item">
                            <span class="state-label">Step Count:</span>
                            <span class="state-value" id="step-count">0</span>
                        </div>
                    </div>
                </div>
            </div>
        </div>

        <!-- Right Pane: State Observer -->
        <div class="right-pane">
            <div class="pane-header">
                State Observer
            </div>
            <div class="pane-content">
                <!-- Current Observation -->
                <div class="state-display">
                    <h3>Current Observation</h3>
                    <div id="current-observation" class="json-display">
                        No observation yet
                    </div>
                </div>

                <!-- Action Logs -->
                <div class="logs-container">
                    <h3>Action History</h3>
                    <div id="action-logs">
                        No actions taken yet
                    </div>
                </div>
            </div>
        </div>
    </div>

    <script>
        class OpenEnvWebInterface {{
            constructor() {{
                this.ws = null;
                this.isConnected = false;
                this.init();
            }}

            init() {{
                this.connectWebSocket();
                this.setupEventListeners();
            }}

            connectWebSocket() {{
                const protocol = window.location.protocol === 'https:' ? 'wss:' : 'ws:';
                const wsUrl = `${{protocol}}//${{window.location.host}}/ws/ui`;

                this.ws = new WebSocket(wsUrl);

                this.ws.onopen = () => {{
                    this.isConnected = true;
                    this.updateConnectionStatus(true);
                    console.log('WebSocket connected');
                }};

                this.ws.onmessage = (event) => {{
                    const data = JSON.parse(event.data);
                    if (data.type === 'state_update') {{
                        this.updateUI(data.episode_state);
                    }}
                }};

                this.ws.onclose = () => {{
                    this.isConnected = false;
                    this.updateConnectionStatus(false);
                    console.log('WebSocket disconnected');
                    // Attempt to reconnect after 3 seconds
                    setTimeout(() => this.connectWebSocket(), 3000);
                }};

                this.ws.onerror = (error) => {{
                    console.error('WebSocket error:', error);
                }};
            }}

            setupEventListeners() {{
                // Instructions toggle
                const instructionsToggle = document.getElementById('instructions-toggle');
                const instructionsContent = document.getElementById('instructions-content');
                if (instructionsToggle && instructionsContent) {{
                    instructionsToggle.addEventListener('click', () => {{
                        instructionsContent.classList.toggle('expanded');
                        instructionsToggle.textContent = instructionsContent.classList.contains('expanded')
                            ? 'Hide Instructions' : 'Show Instructions';
                    }});
                }}

                // Check if this is a chat environment
                const isChatEnv = document.getElementById('chat-messages') !== null;

                if (isChatEnv) {{
                    // Chat environment event listeners
                    document.getElementById('send-message-btn').addEventListener('click', () => {{
                        this.sendMessage();
                    }});

                    // Send message on Enter (but allow Shift+Enter for new lines)
                    document.getElementById('message-input').addEventListener('keydown', (e) => {{
                        if (e.key === 'Enter' && !e.shiftKey) {{
                            e.preventDefault();
                            this.sendMessage();
                        }}
                    }});
                }} else {{
                    // Traditional action form submission
                    const actionForm = document.getElementById('action-form');
                    if (actionForm) {{
                        actionForm.addEventListener('submit', (e) => {{
                            e.preventDefault();
                            this.submitAction();
                        }});
                    }}
                }}

                // Reset button
                document.getElementById('reset-btn').addEventListener('click', () => {{
                    this.resetEnvironment();
                }});

                // State button
                document.getElementById('state-btn').addEventListener('click', () => {{
                    this.getState();
                }});
            }}

            async sendMessage() {{
                const messageInput = document.getElementById('message-input');
                const roleSelect = document.getElementById('message-role');
                const message = messageInput.value.trim();
                const role = roleSelect.value;

                if (!message) {{
                    return;
                }}

                // Add message to chat display immediately
                this.addMessageToChat(role, message);

                // Clear input
                messageInput.value = '';

                try {{
                    // Send message to server to convert to action and step
                    const response = await fetch('/web/step', {{
                        method: 'POST',
                        headers: {{ 'Content-Type': 'application/json' }},
                        body: JSON.stringify({{
                            message: {{
                                role: role,
                                content: message
                            }}
                        }})
                    }});

                    if (!response.ok) {{
                        throw new Error(`HTTP error! status: ${{response.status}}`);
                    }}

                    const result = await response.json();
                    console.log('Message sent:', result);
                }} catch (error) {{
                    console.error('Error sending message:', error);
                    alert('Error sending message: ' + error.message);
                }}
            }}

            addMessageToChat(role, content) {{
                const chatMessages = document.getElementById('chat-messages');
                const messageDiv = document.createElement('div');
                messageDiv.className = `chat-message ${{role}}`;

                messageDiv.innerHTML = `
                    <div class="message-role">${{role.charAt(0).toUpperCase() + role.slice(1)}}</div>
                    <div class="message-content">${{content}}</div>
                `;

                chatMessages.appendChild(messageDiv);
                chatMessages.scrollTop = chatMessages.scrollHeight;
            }}

            async submitAction() {{
                const formData = new FormData(document.getElementById('action-form'));
                const action = {{}};

                // Collect form data
                for (const [key, value] of formData.entries()) {{
                    if (value !== '') {{
                        // Handle tensor fields (tokens) - convert comma-separated string to array
                        if (key === 'tokens') {{
                            try {{
                                action[key] = value.split(',').map(x => parseInt(x.trim())).filter(x => !isNaN(x));
                            }} catch (e) {{
                                console.error('Error parsing tokens:', e);
                                action[key] = [];
                            }}
                        }} else {{
                            action[key] = value;
                        }}
                    }}
                }}

                try {{
                    const response = await fetch('/web/step', {{
                        method: 'POST',
                        headers: {{ 'Content-Type': 'application/json' }},
                        body: JSON.stringify({{ action }})
                    }});

                    if (!response.ok) {{
                        throw new Error(`HTTP error! status: ${{response.status}}`);
                    }}

                    const result = await response.json();
                    console.log('Step result:', result);
                }} catch (error) {{
                    console.error('Error submitting action:', error);
                    alert('Error submitting action: ' + error.message);
                }}
            }}

            async resetEnvironment() {{
                try {{
                    const response = await fetch('/web/reset', {{
                        method: 'POST',
                        headers: {{ 'Content-Type': 'application/json' }}
                    }});

                    if (!response.ok) {{
                        throw new Error(`HTTP error! status: ${{response.status}}`);
                    }}

                    const result = await response.json();
                    console.log('Reset result:', result);
                }} catch (error) {{
                    console.error('Error resetting environment:', error);
                    alert('Error resetting environment: ' + error.message);
                }}
            }}

            async getState() {{
                try {{
                    const response = await fetch('/web/state');
                    const state = await response.json();
                    console.log('Current state:', state);
                    alert('Current state: ' + JSON.stringify(state, null, 2));
                }} catch (error) {{
                    console.error('Error getting state:', error);
                    alert('Error getting state: ' + error.message);
                }}
            }}

            updateConnectionStatus(connected) {{
                const indicator = document.getElementById('connection-status');
                if (connected) {{
                    indicator.className = 'status-indicator status-connected';
                }} else {{
                    indicator.className = 'status-indicator status-disconnected';
                }}
            }}

            updateUI(episodeState) {{
                // Check if this is a chat environment
                const isChatEnv = document.getElementById('chat-messages') !== null;

                // Update current state
                document.getElementById('env-status').textContent =
                    episodeState.is_reset ? 'Reset' : 'Running';
                document.getElementById('episode-id').textContent =
                    episodeState.episode_id || '-';
                document.getElementById('step-count').textContent =
                    episodeState.step_count.toString();

                if (isChatEnv) {{
                    // Update chat interface
                    this.updateChatInterface(episodeState);
                }} else {{
                    // Update traditional observation display
                    const observationDiv = document.getElementById('current-observation');
                    if (episodeState.current_observation) {{
                        observationDiv.textContent = JSON.stringify(
                            episodeState.current_observation, null, 2
                        );
                    }} else {{
                        observationDiv.textContent = 'No observation yet';
                    }}
                }}

                // Update action logs
                const logsDiv = document.getElementById('action-logs');
                if (episodeState.action_logs.length === 0) {{
                    logsDiv.innerHTML = 'No actions taken yet';
                }} else {{
                    logsDiv.innerHTML = episodeState.action_logs.map(log => `
                        <div class="log-entry">
                            <div class="log-timestamp">${{log.timestamp}} (Step ${{log.step_count}})</div>
                            <div class="log-action">Action: ${{JSON.stringify(log.action, null, 2)}}</div>
                            <div class="log-observation">Observation: ${{JSON.stringify(log.observation, null, 2)}}</div>
                            <div>
                                <span class="log-reward">Reward: ${{log.reward !== null ? log.reward : 'None'}}</span>
                                ${{log.done ? '<span class="log-done">DONE</span>' : ''}}
                            </div>
                        </div>
                    `).join('');
                }}
            }}

            updateChatInterface(episodeState) {{
                const chatMessages = document.getElementById('chat-messages');
                if (!chatMessages) return;

                // Clear existing messages (except system message)
                const systemMessage = chatMessages.querySelector('.chat-message.system');
                chatMessages.innerHTML = '';
                if (systemMessage) {{
                    chatMessages.appendChild(systemMessage);
                }}

                // Add messages from current observation
                if (episodeState.current_observation && episodeState.current_observation.messages) {{
                    episodeState.current_observation.messages.forEach(msg => {{
                        this.addMessageToChat(msg.role, msg.content);
                    }});
                }}
            }}
        }}

        // Initialize the web interface when the page loads
        document.addEventListener('DOMContentLoaded', () => {{
            new OpenEnvWebInterface();
        }});
    </script>
</body>
</html>
    """.replace(
        "{_generate_action_form_fields(action_fields)}",
        _generate_action_form_fields(action_fields),
    )


def _generate_instructions_section(
    metadata: Optional[EnvironmentMetadata],
) -> str:
    """Generate the instructions section with environment documentation."""
    if not metadata or not metadata.readme_content:
        return ""

    html_content = _markdown_to_html(metadata.readme_content)

    return f"""
                <!-- Instructions Section -->
                <div class="instructions-section">
                    <div class="instructions-header">
                        <h3 class="instructions-title">{metadata.name}</h3>
                        <button class="instructions-toggle" id="instructions-toggle">Show Instructions</button>
                    </div>
                    <div class="instructions-content" id="instructions-content">
                        <div class="instructions-readme">
                            {html_content}
                        </div>
                    </div>
                </div>
    """


def _extract_action_fields(action_cls: Type[Action]) -> List[Dict[str, Any]]:
    """Extract enhanced field metadata from Action class for form generation."""
    # Use Pydantic's JSON schema generation for robust metadata extraction
    try:
        schema = action_cls.model_json_schema()
    except AttributeError:
        # Fallback for non-Pydantic v2 models or if something goes wrong
        return []

    properties = schema.get("properties", {})
    required_fields = schema.get("required", [])

    action_fields = []

    for field_name, field_info in properties.items():
        if field_name == "metadata":
            continue

        # JSON schema "type" can be a string or list/undefined
        # Determine our internal input type
        input_type = _determine_input_type_from_schema(field_info, field_name)

        is_required = field_name in required_fields

        action_fields.append(
            {
                "name": field_name,
                "type": input_type,
                "required": is_required,
                "description": field_info.get("description", ""),
                "default_value": field_info.get("default"),
                "choices": field_info.get("enum"),
                "min_value": field_info.get("minimum"),
                "max_value": field_info.get("maximum"),
                "min_length": field_info.get("minLength"),
                "max_length": field_info.get("maxLength"),
                "pattern": field_info.get("pattern"),
                "placeholder": _generate_placeholder(field_name, field_info),
                "help_text": _generate_help_text(field_name, field_info),
            }
        )

    return action_fields


def _determine_input_type_from_schema(
    field_info: Dict[str, Any], field_name: str
) -> str:
    """Determine the appropriate HTML input type from JSON schema info."""
    schema_type = field_info.get("type")

    # Check for specific tensor field convention
    if "tokens" in field_name.lower():
        return "tensor"

    if "enum" in field_info:
        return "select"

    if schema_type == "boolean":
        return "checkbox"

    if schema_type == "integer" or schema_type == "number":
        return "number"

    if schema_type == "string":
        # Check if it should be a textarea
        if (
            field_info.get("maxLength", 0) > 100
            or "message" in field_name.lower()
            or "code" in field_name.lower()
        ):
            return "textarea"
        return "text"

    # Default fallback
    return "text"


def _generate_placeholder(field_name: str, field_info: Dict[str, Any]) -> str:
    """Generate placeholder text."""
    if "message" in field_name.lower():
        return f"Enter {field_name.replace('_', ' ')}..."
    elif "code" in field_name.lower():
        return "Enter Python code here..."
    elif "tokens" in field_name.lower():
        return "Enter comma-separated token IDs (e.g., 1,2,3,4,5)"
    else:
        return f"Enter {field_name.replace('_', ' ')}..."


def _generate_help_text(field_name: str, field_info: Dict[str, Any]) -> str:
    """Generate help text."""
    description = field_info.get("description", "")
    if description:
        return description

    if "action_id" in field_name.lower():
        return "The action ID to execute in environment"
    elif "game_name" in field_name.lower():
        return "Name of game or environment"
    elif "tokens" in field_name.lower():
        return "Token IDs as a comma-separated list of integers"
    elif "code" in field_name.lower():
        return "Python code to execute in environment"
    elif "message" in field_name.lower():
        return "Text message to send"

    return ""


def _markdown_to_html(markdown: str) -> str:
    """Convert basic markdown to HTML for README display."""
    import html
    import re

    # Escape HTML first
    html_content = html.escape(markdown)

    # Convert headers
    html_content = re.sub(
        r"^# (.*?)$", r"<h1>\1</h1>", html_content, flags=re.MULTILINE
    )
    html_content = re.sub(
        r"^## (.*?)$", r"<h2>\1</h2>", html_content, flags=re.MULTILINE
    )
    html_content = re.sub(
        r"^### (.*?)$", r"<h3>\1</h3>", html_content, flags=re.MULTILINE
    )

    # Convert code blocks
    html_content = re.sub(
        r"```(.*?)\n(.*?)\n```",
        r"<pre><code>\2</code></pre>",
        html_content,
        flags=re.DOTALL,
    )
    html_content = re.sub(r"`([^`]+)`", r"<code>\1</code>", html_content)

    # Convert bold and italic
    html_content = re.sub(r"\*\*(.*?)\*\*", r"<strong>\1</strong>", html_content)
    html_content = re.sub(r"\*(.*?)\*", r"<em>\1</em>", html_content)

    # Convert lists
    html_content = re.sub(
        r"^- (.*?)$", r"<li>\1</li>", html_content, flags=re.MULTILINE
    )
    html_content = re.sub(
        r"(<li>.*</li>)", r"<ul>\1</ul>", html_content, flags=re.DOTALL
    )

    # Convert line breaks
    html_content = html_content.replace("\n", "<br>")

    return html_content


def _generate_action_interface(
    action_fields: List[Dict[str, Any]], is_chat_env: bool
) -> str:
    """Generate either a chat interface or action form based on environment type."""
    if is_chat_env:
        return _generate_chat_interface()
    else:
        return _generate_action_form(action_fields)


def _generate_chat_interface() -> str:
    """Generate a chat-style interface for chat environments."""
    return """
                <!-- Chat Interface -->
                <div class="chat-interface">
                    <h3>Chat Interface</h3>
                    <div class="chat-messages" id="chat-messages">
                        <div class="chat-message system">
                            <div class="message-role">System</div>
                            <div class="message-content">Chat environment ready. Send a message to start the conversation.</div>
                        </div>
                    </div>
                    <div class="chat-input-container">
                        <div class="role-selector">
                            <label for="message-role">Role:</label>
                            <select id="message-role">
                                <option value="user">User</option>
                                <option value="assistant">Assistant</option>
                            </select>
                        </div>
                        <div class="message-input">
                            <textarea id="message-input" placeholder="Type your message here..." rows="3"></textarea>
                            <button class="btn" id="send-message-btn">Send Message</button>
                        </div>
                    </div>
                </div>
    """


def _generate_action_form(action_fields: List[Dict[str, Any]]) -> str:
    """Generate a traditional action form for non-chat environments."""
    return f"""
                <!-- Action Form -->
                <div class="action-form">
                    <h3>Take Action</h3>
                    <form id="action-form">
                        {_generate_action_form_fields(action_fields)}
                        <button type="submit" class="btn" id="step-btn">Step</button>
                    </form>
                </div>
    """


def _generate_action_form_fields(action_fields: List[Dict[str, Any]]) -> str:
    """Generate HTML form fields for action input with enhanced metadata."""
    if not action_fields:
        return "<p>No action fields available</p>"

    fields_html = []
    for field in action_fields:
        field_html = _generate_single_field(field)
        fields_html.append(field_html)

    return "\n".join(fields_html)


def _generate_single_field(field: Dict[str, Any]) -> str:
    """Generate HTML for a single form field with enhanced metadata."""
    field_name = field["name"]
    field_type = field["type"]
    required = field["required"]
    placeholder = field.get("placeholder", "")
    help_text = field.get("help_text", "")
    choices = field.get("choices", [])
    min_value = field.get("min_value")
    max_value = field.get("max_value")
    default_value = field.get("default_value")
    min_length = field.get("min_length")
    max_length = field.get("max_length")
    pattern = field.get("pattern")

    # Build label with required indicator
    label_text = field_name.replace("_", " ").title()
    if required:
        label_text += ' <span style="color: red;">*</span>'

    # Build input attributes
    input_attrs = []
    if required:
        input_attrs.append("required")
    if placeholder:
        input_attrs.append(f'placeholder="{placeholder}"')
    if min_value is not None:
        input_attrs.append(f'min="{min_value}"')
    if max_value is not None:
        input_attrs.append(f'max="{max_value}"')
    if min_length is not None:
        input_attrs.append(f'minlength="{min_length}"')
    if max_length is not None:
        input_attrs.append(f'maxlength="{max_length}"')
    if pattern is not None:
        input_attrs.append(f'pattern="{pattern}"')
    if default_value is not None:
        input_attrs.append(f'value="{default_value}"')

    attrs_str = " ".join(input_attrs)

    if field_type == "checkbox":
        checked = "checked" if default_value is True else ""
        return f"""
            <div class="form-group">
                <label>
                    <input type="checkbox" name="{field_name}" value="true" {checked}>
                    {label_text}
                </label>
                {f'<small class="help-text">{help_text}</small>' if help_text else ""}
            </div>
        """

    elif field_type == "select":
        options_html = []
        if not required:
            options_html.append(f'<option value="">-- Select {label_text} --</option>')

        for choice in choices:
            selected = "selected" if str(choice) == str(default_value) else ""
            options_html.append(
                f'<option value="{choice}" {selected}>{choice}</option>'
            )

        return f"""
            <div class="form-group">
                <label for="{field_name}">{label_text}:</label>
                <select name="{field_name}" id="{field_name}" {attrs_str}>
                    {"".join(options_html)}
                </select>
                {f'<small class="help-text">{help_text}</small>' if help_text else ""}
            </div>
        """

    elif field_type == "tensor":
        return f"""
            <div class="form-group">
                <label for="{field_name}">{label_text} (comma-separated integers):</label>
                <input type="text" name="{field_name}" id="{field_name}" {attrs_str}>
                <small class="help-text">{help_text or "Enter token IDs as comma-separated integers (e.g., 1,2,3,4,5)"}</small>
            </div>
        """

    elif field_type == "textarea":
        return f"""
            <div class="form-group">
                <label for="{field_name}">{label_text}:</label>
                <textarea name="{field_name}" id="{field_name}" rows="3" {attrs_str}>{default_value if default_value is not None else ""}</textarea>
                {f'<small class="help-text">{help_text}</small>' if help_text else ""}
            </div>
        """

    else:
        return f"""
            <div class="form-group">
                <label for="{field_name}">{label_text}:</label>
                <input type="{field_type}" name="{field_name}" id="{field_name}" {attrs_str}>
                {f'<small class="help-text">{help_text}</small>' if help_text else ""}
            </div>
        """<|MERGE_RESOLUTION|>--- conflicted
+++ resolved
@@ -35,33 +35,15 @@
     Load environment metadata including README content.
 
     Args:
-<<<<<<< HEAD
-        env: The environment instance or class (factory)
-=======
         env: The environment instance, class, or factory function.
              - If a class: used as a factory, won't call instance methods
              - If a function: used as a factory, won't call instance methods
              - If an instance: may call get_metadata() if available
->>>>>>> 083c16a7
         env_name: Optional environment name for README file lookup
 
     Returns:
         EnvironmentMetadata with loaded information
     """
-<<<<<<< HEAD
-    # Check if env is a class (factory) or an instance
-    is_class = isinstance(env, type)
-
-    # Try to get metadata from environment if it has a method for it
-    # Only call get_metadata on instances, not classes
-    if not is_class and hasattr(env, "get_metadata"):
-        return env.get_metadata()
-
-    # Get the class name for default metadata
-    if is_class:
-        class_name = env.__name__
-    else:
-=======
     import inspect
 
     # Determine what type of env we received:
@@ -85,7 +67,6 @@
         class_name = env_name or env.__name__
     else:
         # env is an instance
->>>>>>> 083c16a7
         class_name = env.__class__.__name__
 
     # Default metadata
@@ -320,11 +301,7 @@
     observation_cls: Type[Observation],
     env_name: Optional[str] = None,
     max_concurrent_envs: Optional[int] = None,
-<<<<<<< HEAD
-    concurrency_config: Optional["ConcurrencyConfig"] = None,
-=======
     concurrency_config: Optional[Any] = None,
->>>>>>> 083c16a7
 ) -> FastAPI:
     """
     Create a FastAPI application with web interface for the given environment.
@@ -334,13 +311,8 @@
         action_cls: The Action subclass this environment expects
         observation_cls: The Observation subclass this environment returns
         env_name: Optional environment name for README loading
-<<<<<<< HEAD
-        max_concurrent_envs: Maximum concurrent WebSocket sessions (passed to create_fastapi_app)
-        concurrency_config: Optional ConcurrencyConfig for advanced settings (passed to create_fastapi_app)
-=======
         max_concurrent_envs: Maximum concurrent WebSocket sessions
         concurrency_config: Optional ConcurrencyConfig for advanced concurrency settings
->>>>>>> 083c16a7
 
     Returns:
         FastAPI application instance with web interface
@@ -348,13 +320,9 @@
     from .http_server import create_fastapi_app, ConcurrencyConfig
 
     # Create the base environment app
-<<<<<<< HEAD
-    app = create_fastapi_app(env, action_cls, observation_cls, max_concurrent_envs, concurrency_config)
-=======
     app = create_fastapi_app(
         env, action_cls, observation_cls, max_concurrent_envs, concurrency_config
     )
->>>>>>> 083c16a7
 
     # Load environment metadata
     metadata = load_environment_metadata(env, env_name)
